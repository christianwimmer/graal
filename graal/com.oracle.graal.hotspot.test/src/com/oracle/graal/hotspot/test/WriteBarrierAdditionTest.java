--- conflicted
+++ resolved
@@ -248,17 +248,10 @@
                 StructuredGraph graph = parse(snippet);
                 HighTierContext highContext = new HighTierContext(runtime(), new Assumptions(false), replacements, null, getDefaultPhasePlan(), OptimisticOptimizations.ALL);
                 MidTierContext midContext = new MidTierContext(runtime(), new Assumptions(false), replacements, runtime().getTarget(), OptimisticOptimizations.ALL);
-<<<<<<< HEAD
                 new InliningPhase(new InliningPhase.InlineEverythingPolicy(), new CanonicalizerPhase(true)).apply(graph, highContext);
-                new LoweringPhase(LoweringType.BEFORE_GUARDS, new CanonicalizerPhase(true)).apply(graph, highContext);
+                new LoweringPhase(new CanonicalizerPhase(true)).apply(graph, highContext);
                 new GuardLoweringPhase().apply(graph, midContext);
-                new LoweringPhase(LoweringType.AFTER_GUARDS, new CanonicalizerPhase(true)).apply(graph, midContext);
-=======
-                new InliningPhase(new InliningPhase.InlineEverythingPolicy()).apply(graph, highContext);
-                new LoweringPhase().apply(graph, highContext);
-                new GuardLoweringPhase().apply(graph, midContext);
-                new LoweringPhase().apply(graph, midContext);
->>>>>>> 3c206aba
+                new LoweringPhase(new CanonicalizerPhase(true)).apply(graph, midContext);
                 new WriteBarrierAdditionPhase().apply(graph);
                 Debug.dump(graph, "After Write Barrier Addition");
 
