--- conflicted
+++ resolved
@@ -549,12 +549,10 @@
     private void genArithmeticOp(CiKind result, int opcode, CiKind x, CiKind y, boolean canTrap) {
         Value yValue = frameState.pop(y);
         Value xValue = frameState.pop(x);
-<<<<<<< HEAD
-        Value result1 = append(new ArithmeticOp(opcode, result, xValue, yValue, isStrict(method.accessFlags()), canTrap, graph));
-        append(new ValueAnchor(result1, graph));
-=======
         Value result1 = append(new Arithmetic(opcode, result, xValue, yValue, isStrict(method.accessFlags()), canTrap, graph));
->>>>>>> 74acb67c
+        if (canTrap) {
+            append(new ValueAnchor(result1, graph));
+        }
         frameState.push(result, result1);
     }
 
