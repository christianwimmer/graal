/*
 * Copyright (c) 2019, Oracle and/or its affiliates.
 *
 * All rights reserved.
 *
 * Redistribution and use in source and binary forms, with or without modification, are
 * permitted provided that the following conditions are met:
 *
 * 1. Redistributions of source code must retain the above copyright notice, this list of
 * conditions and the following disclaimer.
 *
 * 2. Redistributions in binary form must reproduce the above copyright notice, this list of
 * conditions and the following disclaimer in the documentation and/or other materials provided
 * with the distribution.
 *
 * 3. Neither the name of the copyright holder nor the names of its contributors may be used to
 * endorse or promote products derived from this software without specific prior written
 * permission.
 *
 * THIS SOFTWARE IS PROVIDED BY THE COPYRIGHT HOLDERS AND CONTRIBUTORS "AS IS" AND ANY EXPRESS
 * OR IMPLIED WARRANTIES, INCLUDING, BUT NOT LIMITED TO, THE IMPLIED WARRANTIES OF
 * MERCHANTABILITY AND FITNESS FOR A PARTICULAR PURPOSE ARE DISCLAIMED. IN NO EVENT SHALL THE
 * COPYRIGHT HOLDER OR CONTRIBUTORS BE LIABLE FOR ANY DIRECT, INDIRECT, INCIDENTAL, SPECIAL,
 * EXEMPLARY, OR CONSEQUENTIAL DAMAGES (INCLUDING, BUT NOT LIMITED TO, PROCUREMENT OF SUBSTITUTE
 * GOODS OR SERVICES; LOSS OF USE, DATA, OR PROFITS; OR BUSINESS INTERRUPTION) HOWEVER CAUSED
 * AND ON ANY THEORY OF LIABILITY, WHETHER IN CONTRACT, STRICT LIABILITY, OR TORT (INCLUDING
 * NEGLIGENCE OR OTHERWISE) ARISING IN ANY WAY OUT OF THE USE OF THIS SOFTWARE, EVEN IF ADVISED
 * OF THE POSSIBILITY OF SUCH DAMAGE.
 */
package com.oracle.truffle.wasm.constants;

import com.oracle.truffle.api.CompilerDirectives.CompilationFinal;

<<<<<<< HEAD
public class TargetOffset {
    @CompilationFinal public final int value;
=======
public class TargetOffset implements RepeatingNode.ShouldContinue {

    public final int value;
>>>>>>> 60910559

    public TargetOffset(int value) {
        this.value = value;
    }

    public boolean isGreaterThanZero() {
        return value > 0;
    }

    public boolean isMinusOne() {
        return value == -1;
    }

    public TargetOffset decrement() {
        final int resultValue = value - 1;
        return createOrCached(resultValue);
    }

    public static TargetOffset createOrCached(int value) {
        // The cache index starts with value -1, so we need a +1 offset.
        final int resultCacheIndex = value + 1;
        if (resultCacheIndex < CACHE.length) {
            return CACHE[resultCacheIndex];
        }
        return new TargetOffset(value);
    }

    public static final TargetOffset MINUS_ONE = new TargetOffset(-1);
    public static final TargetOffset ZERO = new TargetOffset(0);

    @CompilationFinal(dimensions = 1) private static final TargetOffset[] CACHE = new TargetOffset[]{
                    MINUS_ONE,
                    ZERO,
                    new TargetOffset(1),
                    new TargetOffset(2),
                    new TargetOffset(3),
                    new TargetOffset(4),
                    new TargetOffset(5),
                    new TargetOffset(6),
                    new TargetOffset(7),
                    new TargetOffset(8),
                    new TargetOffset(9),
                    new TargetOffset(10),
                    new TargetOffset(11),
                    new TargetOffset(12),
                    new TargetOffset(13),
                    new TargetOffset(14),
                    new TargetOffset(15),
                    new TargetOffset(16),
                    new TargetOffset(17),
                    new TargetOffset(18),
                    new TargetOffset(19),
                    new TargetOffset(20),
                    new TargetOffset(21),
                    new TargetOffset(22),
                    new TargetOffset(23),
                    new TargetOffset(24),
                    new TargetOffset(25),
                    new TargetOffset(26),
                    new TargetOffset(27),
                    new TargetOffset(28),
                    new TargetOffset(29),
                    new TargetOffset(30),
                    new TargetOffset(31),
                    new TargetOffset(32)
    };
}<|MERGE_RESOLUTION|>--- conflicted
+++ resolved
@@ -31,14 +31,8 @@
 
 import com.oracle.truffle.api.CompilerDirectives.CompilationFinal;
 
-<<<<<<< HEAD
 public class TargetOffset {
-    @CompilationFinal public final int value;
-=======
-public class TargetOffset implements RepeatingNode.ShouldContinue {
-
     public final int value;
->>>>>>> 60910559
 
     public TargetOffset(int value) {
         this.value = value;
